import logging
from typing import List, Optional, Union

import ray
from ray.dag.collective_node import CollectiveOutputNode, _CollectiveOperation
from ray.dag.constants import (
    BIND_INDEX_KEY,
    COLLECTIVE_OPERATION_KEY,
    PARENT_CLASS_NODE_KEY,
    IS_CLASS_METHOD_OUTPUT_KEY,
)
from ray.experimental.channel.torch_tensor_type import Communicator, TorchTensorType
from ray.experimental.util.types import (
    ReduceOp,
    AllGatherOp,
    AllReduceOp,
    ReduceScatterOp,
    _CollectiveOp,
)
from ray.util.collective.types import ReduceOp as RayReduceOp

logger = logging.getLogger(__name__)


def _bind(
    inputs: Union[List["ray.dag.DAGNode"], List[List["ray.dag.DAGNode"]]],
    op: _CollectiveOp,
    transport: Optional[Union[str, Communicator]] = None,
):
    """
    Bind inputs (input nodes or lists of input nodes) with a collective operation.
    The collective operation is applied to each list of input nodes. The output nodes
    will have the same shape as the input nodes.

    Example of binding a list of input node:
    with InputNode() as inp:
        res_comp1 = [actor.comp1.bind(inp) for actor in actors]
        res_comp2 = [actor.comp2.bind(inp) for actor in actors]
        res_ar = allreduce.bind([res_comp1, res_comp2])

    Requirements:
    1. Each input node returns a torch tensor.
    2. Each input node within a list is from a different actor.
    3. If lists of input nodes are provided, the order of actors should
        be the same for each nested list.
    4. If a custom transport is specified, its actor set matches the actor
        set of the input nodes.
    5. If input nodes are provided, then all tensors have the same shape.
        If lists of input nodes are provided, then all tensors in each
        list have the same shape.

    Requirements 1-3 are checked in the `CollectiveGroup` constructor.
    Requirement 4 is not checked yet.

    Args:
        inputs: A list of DAG nodes or a list of lists of DAG nodes. Each leaf list
        should contain one object per actor.
        op: The collective operation.
        transport: GPU communicator for the collective operation. If not
            specified, the default NCCL is used.

    Returns:
        A list of collective output nodes or a list of lists of collective output nodes,
        with the same shape as the input nodes. Each output node has the same order and
        belongs to the same actor as the corresponding input node.
    """
    if isinstance(inputs[0], list) and not isinstance(op, AllReduceOp):
        raise ValueError(
            "Currently binding a nested list of dag nodes is only supported for allreduce"
        )

    # Convert list of DAGNode into nested list for type checking
    if not isinstance(inputs[0], list):
        inputs = [inputs]

    if transport is None:
<<<<<<< HEAD
        transport = TorchTensorType.NCCL
    collective_op = _CollectiveOperation(inputs, op, transport)
=======
        transport = TorchTensorType.ACCELERATOR
    collective_op = _CollectiveOperation(input_nodes, op, transport)
>>>>>>> 55fda371
    collective_output_nodes: List[CollectiveOutputNode] = []

    if isinstance(op, AllGatherOp):
        method_name = "allgather"
    elif isinstance(op, AllReduceOp):
        method_name = f"allreduce.{op.reduceOp}"
    elif isinstance(op, ReduceScatterOp):
        method_name = f"reducescatter.{op.reduceOp}"
    else:
        raise ValueError(f"Expected a collective operation, but got {op}")

    for i in range(len(inputs[0])):
        input_node_list = [l[i] for l in inputs if l]
        actor_handle: Optional["ray.actor.ActorHandle"] = input_node_list[
            0
        ]._get_actor_handle()
        assert actor_handle is not None
        collective_output_node = CollectiveOutputNode(
            method_name=method_name,
            method_args=tuple(input_node_list),
            method_kwargs=dict(),
            method_options=dict(),
            other_args_to_resolve={
                PARENT_CLASS_NODE_KEY: actor_handle,
                BIND_INDEX_KEY: actor_handle._ray_dag_bind_index,
                COLLECTIVE_OPERATION_KEY: collective_op,
            },
        )
        actor_handle._ray_dag_bind_index += 1

        if len(input_node_list) > 1:
            output_nodes: List[CollectiveOutputNode] = []
            for i in range(len(input_node_list)):
                output_node = CollectiveOutputNode(
                    f"return_idx_{i}",
                    (collective_output_node, i),
                    dict(),
                    dict(),
                    {
                        BIND_INDEX_KEY: collective_output_node._get_bind_index(),
                        IS_CLASS_METHOD_OUTPUT_KEY: True,
                        PARENT_CLASS_NODE_KEY: actor_handle,
                    },
                )
                output_nodes.append(output_node)
            collective_output_nodes.append(output_nodes)
        else:
            collective_output_nodes.append(collective_output_node)
    return collective_output_nodes


class AllGatherWrapper:
    """Wrapper for NCCL all-gather."""

    def bind(
        self,
        input_nodes: List["ray.dag.DAGNode"],
        transport: Optional[Union[str, Communicator]] = None,
    ) -> List[CollectiveOutputNode]:
        return _bind(input_nodes, AllGatherOp(), transport)

    def __call__(
        self,
        tensor_list,
        tensor,
        group_name: str = "default",
    ):
        from ray.util.collective.collective import allgather

        return allgather(tensor_list, tensor, group_name)


class AllReduceWrapper:
    """Wrapper for NCCL all-reduce."""

    def bind(
        self,
        input_nodes: List["ray.dag.DAGNode"],
        op: ReduceOp = ReduceOp.SUM,
        transport: Optional[Union[str, Communicator]] = None,
    ) -> List[CollectiveOutputNode]:
        if not isinstance(op, ReduceOp):
            raise ValueError(f"Unexpected operation: {op}")

        return _bind(input_nodes, AllReduceOp(reduceOp=op), transport)

    def __call__(
        self,
        tensor,
        group_name: str = "default",
        op: RayReduceOp = RayReduceOp.SUM,
    ):
        from ray.util.collective.collective import allreduce

        return allreduce(tensor, group_name, op)


class ReduceScatterWrapper:
    """Wrapper for NCCL reduce-scatter."""

    def bind(
        self,
        input_nodes: List["ray.dag.DAGNode"],
        op: ReduceOp = ReduceOp.SUM,
        transport: Optional[Union[str, Communicator]] = None,
    ) -> List[CollectiveOutputNode]:
        if not isinstance(op, ReduceOp):
            raise ValueError(f"Unexpected operation: {op}")

        return _bind(input_nodes, ReduceScatterOp(reduceOp=op), transport)

    def __call__(
        self,
        tensor,
        group_name: str = "default",
        op: RayReduceOp = RayReduceOp.SUM,
    ):
        from ray.util.collective.collective import reducescatter

        return reducescatter(tensor, group_name, op)


allgather = AllGatherWrapper()
allreduce = AllReduceWrapper()
reducescatter = ReduceScatterWrapper()<|MERGE_RESOLUTION|>--- conflicted
+++ resolved
@@ -74,13 +74,8 @@
         inputs = [inputs]
 
     if transport is None:
-<<<<<<< HEAD
-        transport = TorchTensorType.NCCL
+        transport = TorchTensorType.ACCELERATOR
     collective_op = _CollectiveOperation(inputs, op, transport)
-=======
-        transport = TorchTensorType.ACCELERATOR
-    collective_op = _CollectiveOperation(input_nodes, op, transport)
->>>>>>> 55fda371
     collective_output_nodes: List[CollectiveOutputNode] = []
 
     if isinstance(op, AllGatherOp):
