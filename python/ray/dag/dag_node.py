import ray
from ray.dag.base import DAGNodeBase
from ray.dag.py_obj_scanner import _PyObjScanner
from ray.util.annotations import DeveloperAPI
import copy

from itertools import chain

from typing import (
    Optional,
    Union,
    List,
    Tuple,
    Dict,
    Any,
    TypeVar,
    Callable,
)
import uuid
import asyncio

from ray.experimental.util.types import _NcclOp
from ray.dag.nccl_operation import _NcclOperation
from ray.dag.compiled_dag_node import build_compiled_dag_from_ray_dag
from ray.experimental.channel import ChannelOutputType

T = TypeVar("T")


@DeveloperAPI
class DAGNode(DAGNodeBase):
    """Abstract class for a node in a Ray task graph.

    A node has a type (e.g., FunctionNode), data (e.g., function options and
    body), arguments (Python values, DAGNodes, and DAGNodes nested within Python
    argument values) and options (Ray API .options() used for function, class
    or class method)
    """

    def __init__(
        self,
        args: Tuple[Any],
        kwargs: Dict[str, Any],
        options: Dict[str, Any],
        other_args_to_resolve: Dict[str, Any],
    ):
        """
        args:
            args (Tuple[Any]): Bound node arguments.
                ex: func_or_class.bind(1)
            kwargs (Dict[str, Any]): Bound node keyword arguments.
                ex: func_or_class.bind(a=1)
            options (Dict[str, Any]): Bound node options arguments.
                ex: func_or_class.options(num_cpus=2)
            other_args_to_resolve (Dict[str, Any]): Bound kwargs to resolve
                that's specific to subclass implementation without exposing
                as args in base class, example: ClassMethodNode
        """
        self._bound_args: Tuple[Any] = args or []
        self._bound_kwargs: Dict[str, Any] = kwargs or {}
        self._bound_options: Dict[str, Any] = options or {}
        self._bound_other_args_to_resolve: Optional[Dict[str, Any]] = (
            other_args_to_resolve or {}
        )

        # The list of nodes that use this DAG node as an argument.
        self._downstream_nodes: List["DAGNode"] = []

        # UUID that is not changed over copies of this node.
        self._stable_uuid = uuid.uuid4().hex

        # Indicates whether this DAG node contains nested DAG nodes.
        # Nested DAG nodes are allowed in traditional DAGs but not
        # in Ray Compiled Graphs, except for MultiOutputNode.
        self._args_contain_nested_dag_node = False

        # The list of nodes that this DAG node uses as an argument.
        self._upstream_nodes: List["DAGNode"] = self._collect_upstream_nodes()

        # Cached values from last call to execute()
        self.cache_from_last_execute = {}

        self._type_hint: ChannelOutputType = ChannelOutputType()
        # Whether this node calls `experimental_compile`.
        self.is_adag_output_node = False

<<<<<<< HEAD
        # [CL]
        # # Whether this node requires NCCL read/write/collective operations.
        # self.requires_nccl_read = False
        # self.requires_nccl_write = False
        # self.requires_nccl_collective = False

    @property
    def nccl_op_type(self) -> Optional[_NcclOp]:
        """
        [CL]
        Return the NCCL op type of this node. If this node is not a NCCL op,
        return None.
        """
        return None
=======
        # Whther this node requires a NCCL read, write, or collective operation.
        self.requires_nccl_read = False
        self.requires_nccl_write = False
        self.requires_nccl_collective = False
>>>>>>> f2604b19

    def _collect_upstream_nodes(self) -> List["DAGNode"]:
        """
        Retrieve upstream nodes and update their downstream dependencies.

        Currently, the DAG assumes that all DAGNodes in `args`, `kwargs`, and
        `other_args_to_resolve` are upstream nodes. However, Ray Compiled Graphs
        builds the upstream/downstream relationship based only on args. Be cautious
        when persisting DAGNodes in `other_args_to_resolve` and kwargs in the future.

        TODO (kevin85421): Currently, the upstream nodes and downstream nodes have
        circular references. Therefore, it relies on the garbage collector to clean
        them up instead of reference counting. We should consider using weak references
        to avoid circular references.
        """
        upstream_nodes: List["DAGNode"] = []

        # Ray Compiled Graphs do not allow nested DAG nodes in arguments.
        # Specifically, a DAGNode should not be placed inside any type of
        # container. However, we only know if this is a compiled graph
        # when calling `experimental_compile`. Therefore, we need to check
        # in advance if the arguments contain nested DAG nodes and raise
        # an error after compilation.
        assert hasattr(self._bound_args, "__iter__")
        for arg in self._bound_args:
            if isinstance(arg, DAGNode):
                upstream_nodes.append(arg)
            else:
                scanner = _PyObjScanner()
                dag_nodes = scanner.find_nodes(arg)
                upstream_nodes.extend(dag_nodes)
                scanner.clear()
                self._args_contain_nested_dag_node = len(dag_nodes) > 0

        scanner = _PyObjScanner()
        other_upstream_nodes: List["DAGNode"] = scanner.find_nodes(
            [
                self._bound_kwargs,
                self._bound_other_args_to_resolve,
            ]
        )
        upstream_nodes.extend(other_upstream_nodes)
        scanner.clear()
        # Update dependencies.
        for upstream_node in upstream_nodes:
            upstream_node._downstream_nodes.append(self)
        return upstream_nodes

    def with_type_hint(self, typ: ChannelOutputType):
        self._type_hint = copy.deepcopy(typ)
        return self

    @property
    def type_hint(self) -> ChannelOutputType:
        return self._type_hint

    @property
    def nccl_op(self) -> Optional[_NcclOperation]:
        """Return the NCCL operation for this node."""

        return None

    def get_args(self) -> Tuple[Any]:
        """Return the tuple of arguments for this node."""

        return self._bound_args

    def get_kwargs(self) -> Dict[str, Any]:
        """Return the dict of keyword arguments for this node."""

        return self._bound_kwargs.copy()

    def get_options(self) -> Dict[str, Any]:
        """Return the dict of options arguments for this node."""

        return self._bound_options.copy()

    def get_other_args_to_resolve(self) -> Dict[str, Any]:
        """Return the dict of other args to resolve arguments for this node."""
        return self._bound_other_args_to_resolve.copy()

    def get_stable_uuid(self) -> str:
        """Return stable uuid for this node.
        1) Generated only once at first instance creation
        2) Stable across pickling, replacement and JSON serialization.
        """
        return self._stable_uuid

    async def get_object_refs_from_last_execute(self) -> Dict[str, Any]:
        """Gets cached object refs from the last call to execute().

        After this DAG is executed through execute(), retrieves a map between node
        UUID to a reference to the return value of the default executor on that node.
        """
        cache = {}
        for node_uuid, value in self.cache_from_last_execute.items():
            if isinstance(value, asyncio.Task):
                cache[node_uuid] = await value
            else:
                cache[node_uuid] = value

        return cache

    def clear_cache(self):
        self.cache_from_last_execute = {}

    def experimental_compile(
        self,
        _execution_timeout: Optional[float] = None,
        _buffer_size_bytes: Optional[int] = None,
        enable_asyncio: bool = False,
        _asyncio_max_queue_size: Optional[int] = None,
        _max_buffered_results: Optional[int] = None,
        _max_inflight_executions: Optional[int] = None,
        _overlap_gpu_communication: Optional[bool] = None,
    ) -> "ray.dag.CompiledDAG":
        """Compile an accelerated execution path for this DAG.

        Args:
            _execution_timeout: The maximum time in seconds to wait for execute() calls.
                None means using default timeout, 0 means immediate timeout
                (immediate success or timeout without blocking), -1 means
                infinite timeout (block indefinitely).
            _buffer_size_bytes: The maximum size of messages that can be passed
                between tasks in the DAG.
            enable_asyncio: Whether to enable asyncio for this DAG.
            _asyncio_max_queue_size: The max queue size for the async execution.
                It is only used when enable_asyncio=True.
            _max_buffered_results: The maximum number of execution results that
                are allowed to be buffered. Setting a higher value allows more
                DAGs to be executed before `ray.get()` must be called but also
                increases the memory usage. Note that if the number of ongoing
                executions is beyond the DAG capacity, the new execution would
                be blocked in the first place; therefore, this limit is only
                enforced when it is smaller than the DAG capacity.
            _max_inflight_executions: The maximum number of in-flight requests that
                are allowed to be sent to this DAG. Before submitting more requests,
                the caller is responsible for calling ray.get to clear finished
                in-flight requests.
            overlap_gpu_communication: Whether to overlap GPU communication with
                computation during DAG execution. If True, the communication
                and computation can be overlapped, which can improve the
                performance of the DAG execution. If None, the default value
                will be used.

        Returns:
            A compiled DAG.
        """
        from ray.dag import DAGContext

        ctx = DAGContext.get_current()
        if _buffer_size_bytes is None:
            _buffer_size_bytes = ctx.buffer_size_bytes
        if _asyncio_max_queue_size is None:
            _asyncio_max_queue_size = ctx.asyncio_max_queue_size
        if _max_buffered_results is None:
            _max_buffered_results = ctx.max_buffered_results

        # Validate whether this DAG node has already been compiled.
        if self.is_adag_output_node:
            raise ValueError(
                "It is not allowed to call `experimental_compile` on the same DAG "
                "object multiple times no matter whether `teardown` is called or not. "
                "Please reuse the existing compiled DAG or create a new one."
            )
        # Whether this node is an output node in the DAG. We cannot determine
        # this in the constructor because the output node is determined when
        # `experimental_compile` is called.
        self.is_adag_output_node = True
        return build_compiled_dag_from_ray_dag(
            self,
            _execution_timeout,
            _buffer_size_bytes,
            enable_asyncio,
            _asyncio_max_queue_size,
            _max_buffered_results,
            _max_inflight_executions,
            _overlap_gpu_communication,
        )

    def execute(
        self, *args, _ray_cache_refs: bool = False, **kwargs
    ) -> Union[ray.ObjectRef, "ray.actor.ActorHandle"]:
        """Execute this DAG using the Ray default executor _execute_impl().

        Args:
            _ray_cache_refs: If true, stores the the default executor's return values
                on each node in this DAG in a cache. These should be a mix of:
                - ray.ObjectRefs pointing to the outputs of method and function nodes
                - Serve handles for class nodes
                - resolved values representing user input at runtime
        """

        def executor(node):
            return node._execute_impl(*args, **kwargs)

        result = self.apply_recursive(executor)
        if _ray_cache_refs:
            self.cache_from_last_execute = executor.cache
        return result

    def _get_toplevel_child_nodes(self) -> List["DAGNode"]:
        """Return the list of nodes specified as top-level args.

        For example, in `f.remote(a, [b])`, only `a` is a top-level arg.

        This list of nodes are those that are typically resolved prior to
        task execution in Ray. This does not include nodes nested within args.
        For that, use ``_get_all_child_nodes()``.
        """

        # we use List instead of Set here because the hash key of the node
        # object changes each time we create it. So if using Set here, the
        # order of returned children can be different if we create the same
        # nodes and dag one more time.
        children = []
        for a in self.get_args():
            if isinstance(a, DAGNode):
                if a not in children:
                    children.append(a)
        for a in self.get_kwargs().values():
            if isinstance(a, DAGNode):
                if a not in children:
                    children.append(a)
        for a in self.get_other_args_to_resolve().values():
            if isinstance(a, DAGNode):
                if a not in children:
                    children.append(a)
        return children

    def _get_all_child_nodes(self) -> List["DAGNode"]:
        """Return the list of nodes referenced by the args, kwargs, and
        args_to_resolve in current node, even they're deeply nested.

        Examples:
            f.remote(a, [b]) -> [a, b]
            f.remote(a, [b], key={"nested": [c]}) -> [a, b, c]
        """

        scanner = _PyObjScanner()
        # we use List instead of Set here, reason explained
        # in `_get_toplevel_child_nodes`.
        children = []
        for n in scanner.find_nodes(
            [
                self._bound_args,
                self._bound_kwargs,
                self._bound_other_args_to_resolve,
            ]
        ):
            if n not in children:
                children.append(n)
        scanner.clear()
        return children

    def _apply_and_replace_all_child_nodes(
        self, fn: "Callable[[DAGNode], T]"
    ) -> "DAGNode":
        """Apply and replace all immediate child nodes using a given function.

        This is a shallow replacement only. To recursively transform nodes in
        the DAG, use ``apply_recursive()``.

        Args:
            fn: Callable that will be applied once to each child of this node.

        Returns:
            New DAGNode after replacing all child nodes.
        """

        replace_table = {}
        # CloudPickler scanner object for current layer of DAGNode. Same
        # scanner should be use for a full find & replace cycle.
        scanner = _PyObjScanner()
        # Find all first-level nested DAGNode children in args.
        # Update replacement table and execute the replace.
        for node in scanner.find_nodes(
            [
                self._bound_args,
                self._bound_kwargs,
                self._bound_other_args_to_resolve,
            ]
        ):
            if node not in replace_table:
                replace_table[node] = fn(node)
        new_args, new_kwargs, new_other_args_to_resolve = scanner.replace_nodes(
            replace_table
        )
        scanner.clear()

        # Return updated copy of self.
        return self._copy(
            new_args, new_kwargs, self.get_options(), new_other_args_to_resolve
        )

    def apply_recursive(self, fn: "Callable[[DAGNode], T]") -> T:
        """Apply callable on each node in this DAG in a bottom-up tree walk.

        Args:
            fn: Callable that will be applied once to each node in the
                DAG. It will be applied recursively bottom-up, so nodes can
                assume the fn has been applied to their args already.

        Returns:
            Return type of the fn after application to the tree.
        """

        if not type(fn).__name__ == "_CachingFn":

            class _CachingFn:
                def __init__(self, fn):
                    self.cache = {}
                    self.fn = fn
                    self.fn.cache = self.cache
                    self.input_node_uuid = None

                def __call__(self, node: "DAGNode"):
                    from ray.dag.input_node import InputNode

                    if node._stable_uuid not in self.cache:
                        self.cache[node._stable_uuid] = self.fn(node)
                    if isinstance(node, InputNode):
                        if not self.input_node_uuid:
                            self.input_node_uuid = node._stable_uuid
                        elif self.input_node_uuid != node._stable_uuid:
                            raise AssertionError(
                                "Each DAG should only have one unique InputNode."
                            )
                    return self.cache[node._stable_uuid]

            fn = _CachingFn(fn)
        else:
            if self._stable_uuid in fn.cache:
                return fn.cache[self._stable_uuid]

        return fn(
            self._apply_and_replace_all_child_nodes(
                lambda node: node.apply_recursive(fn)
            )
        )

    def traverse_and_apply(self, fn: "Callable[[DAGNode], T]"):
        """
        Traverse all nodes in the connected component of the DAG that contains
        the `self` node, and apply the given function to each node.
        """
        visited = set()
        queue = [self]
        adag_output_node: Optional[DAGNode] = None

        while queue:
            node = queue.pop(0)
            if node._args_contain_nested_dag_node:
                self._raise_nested_dag_node_error(node._bound_args)

            if node not in visited:
                if node.is_adag_output_node:
                    # Validate whether there are multiple nodes that call
                    # `experimental_compile`.
                    if adag_output_node is not None:
                        raise ValueError(
                            "The DAG was compiled more than once. The following two "
                            "nodes call `experimental_compile`: "
                            f"(1) {adag_output_node}, (2) {node}"
                        )
                    adag_output_node = node
                fn(node)
                visited.add(node)
                """
                Add all unseen downstream and upstream nodes to the queue.
                This function should be called by the root of the DAG. However,
                in some invalid cases, some nodes may not be descendants of the
                root. Therefore, we also add upstream nodes to the queue so that
                a meaningful error message can be raised when the DAG is compiled.

                ```
                with InputNode() as inp:
                    dag = MultiOutputNode([a1.inc.bind(inp), a2.inc.bind(1)])
                ```

                In the above example, `a2.inc` is not a descendant of inp. If we only
                add downstream nodes to the queue, the `a2.inc` node will not be visited
                , and the error message will be hard to understand, such as a key error
                in the compiled DAG.
                """
                for neighbor in chain.from_iterable(
                    [node._downstream_nodes, node._upstream_nodes]
                ):
                    if neighbor not in visited:
                        queue.append(neighbor)

    def _raise_nested_dag_node_error(self, args):
        """
        Raise an error for nested DAGNodes in Ray Compiled Graphs.

        Args:
            args: The arguments of the DAGNode.
        """
        for arg in args:
            if isinstance(arg, DAGNode):
                continue
            else:
                scanner = _PyObjScanner()
                dag_nodes = scanner.find_nodes([arg])
                scanner.clear()
                if len(dag_nodes) > 0:
                    raise ValueError(
                        f"Found {len(dag_nodes)} DAGNodes from the arg {arg} "
                        f"in {self}. Please ensure that the argument is a "
                        "single DAGNode and that a DAGNode is not allowed to "
                        "be placed inside any type of container."
                    )
        raise AssertionError(
            "A DAGNode's args should contain nested DAGNodes as args, "
            "but none were found during the compilation process. This is a "
            "Ray internal error. Please report this issue to the Ray team."
        )

    def _find_root(self) -> "DAGNode":
        """
        Return the root node of the DAG. The root node must be an InputNode.
        """
        from ray.dag.input_node import InputNode

        node = self
        while not isinstance(node, InputNode):
            if len(node._upstream_nodes) == 0:
                raise ValueError(
                    "No InputNode found in the DAG: when traversing upwards, "
                    f"no upstream node was found for {node}."
                )
            node = node._upstream_nodes[0]
        return node

    def apply_functional(
        self,
        source_input_list: Any,
        predictate_fn: Callable,
        apply_fn: Callable,
    ):
        """
        Apply a given function to DAGNodes in source_input_list, and return
        the replaced inputs without mutating or coping any DAGNode.

        Args:
            source_input_list: Source inputs to extract and apply function on
                all children DAGNode instances.
            predictate_fn: Applied on each DAGNode instance found and determine
                if we should apply function to it. Can be used to filter node
                types.
            apply_fn: Function to appy on the node on bound attributes. Example:
                apply_fn = lambda node: node._get_serve_deployment_handle(
                    node._deployment, node._bound_other_args_to_resolve
                )

        Returns:
            replaced_inputs: Outputs of apply_fn on DAGNodes in
                source_input_list that passes predictate_fn.
        """
        replace_table = {}
        scanner = _PyObjScanner()
        for node in scanner.find_nodes(source_input_list):
            if predictate_fn(node) and node not in replace_table:
                replace_table[node] = apply_fn(node)

        replaced_inputs = scanner.replace_nodes(replace_table)
        scanner.clear()

        return replaced_inputs

    def _execute_impl(
        self, *args, **kwargs
    ) -> Union[ray.ObjectRef, "ray.actor.ActorHandle"]:
        """Execute this node, assuming args have been transformed already."""
        raise NotImplementedError

    def _copy_impl(
        self,
        new_args: List[Any],
        new_kwargs: Dict[str, Any],
        new_options: Dict[str, Any],
        new_other_args_to_resolve: Dict[str, Any],
    ) -> "DAGNode":
        """Return a copy of this node with the given new args."""
        raise NotImplementedError

    def _copy(
        self,
        new_args: List[Any],
        new_kwargs: Dict[str, Any],
        new_options: Dict[str, Any],
        new_other_args_to_resolve: Dict[str, Any],
    ) -> "DAGNode":
        """Return a copy of this node with the given new args."""
        instance = self._copy_impl(
            new_args, new_kwargs, new_options, new_other_args_to_resolve
        )
        instance._stable_uuid = self._stable_uuid
        instance = instance.with_type_hint(self.type_hint)
        return instance

    def __getstate__(self):
        """Required due to overriding `__getattr__` else pickling fails."""
        return self.__dict__

    def __setstate__(self, d: Dict[str, Any]):
        """Required due to overriding `__getattr__` else pickling fails."""
        self.__dict__.update(d)

    def __getattr__(self, attr: str):
        if attr == "bind":
            raise AttributeError(f".bind() cannot be used again on {type(self)} ")
        elif attr == "remote":
            raise AttributeError(
                f".remote() cannot be used on {type(self)}. To execute the task "
                "graph for this node, use .execute()."
            )
        else:
            return self.__getattribute__(attr)<|MERGE_RESOLUTION|>--- conflicted
+++ resolved
@@ -84,9 +84,7 @@
         # Whether this node calls `experimental_compile`.
         self.is_adag_output_node = False
 
-<<<<<<< HEAD
-        # [CL]
-        # # Whether this node requires NCCL read/write/collective operations.
+        # Whether this node requires a NCCL read, write, or collective operation.
         # self.requires_nccl_read = False
         # self.requires_nccl_write = False
         # self.requires_nccl_collective = False
@@ -99,12 +97,6 @@
         return None.
         """
         return None
-=======
-        # Whther this node requires a NCCL read, write, or collective operation.
-        self.requires_nccl_read = False
-        self.requires_nccl_write = False
-        self.requires_nccl_collective = False
->>>>>>> f2604b19
 
     def _collect_upstream_nodes(self) -> List["DAGNode"]:
         """
