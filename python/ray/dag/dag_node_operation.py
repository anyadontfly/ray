--- conflicted
+++ resolved
@@ -41,11 +41,7 @@
         """
         A string representation of the node to be used in visualization.
         """
-<<<<<<< HEAD
-        return f"([{self.exec_task_idx}] {self.method_name})"
-=======
-        return f"[{self.exec_task_idx}] {self.method_name} {self.type.viz_str()}"
->>>>>>> ae1743d1
+        return f"[{self.exec_task_idx}] {self.method_name}"
 
     def __hash__(self):
         return hash(self.exec_task_idx)
@@ -356,11 +352,8 @@
             isinstance(task.dag_node, ClassMethodNode)
             and task.dag_node.is_class_method_output
         ):
-<<<<<<< HEAD
-=======
             # Class method output node dependencies are handled at its upstream:
             # i.e., class method node
->>>>>>> ae1743d1
             continue
         op_node = idx_to_op_node[task_idx]
         for downstream_task_idx in task.downstream_task_idxs:
@@ -371,25 +364,17 @@
                 isinstance(downstream_dag_node, ClassMethodNode)
                 and downstream_dag_node.is_class_method_output
             ):
-<<<<<<< HEAD
-                continue
+                consumer_idxs = idx_to_task[downstream_task_idx].downstream_task_idxs
+                for consumer_idx in consumer_idxs:
+                    if consumer_idx in idx_to_op_node:
+                        _add_edge(
+                            idx_to_op_node[task_idx],
+                            idx_to_op_node[consumer_idx],
+                            "shm",
+                        )
             downstream_op_node = idx_to_op_node[downstream_task_idx]
             if op_node.requires_nccl_write:
                 assert downstream_op_node.requires_nccl_read
-=======
-                consumer_idxs = idx_to_task[downstream_task_idx].downstream_task_idxs
-                for consumer_idx in consumer_idxs:
-                    if consumer_idx in graph:
-                        _add_edge(
-                            graph[task_idx][_DAGNodeOperationType.WRITE],
-                            graph[consumer_idx][_DAGNodeOperationType.READ],
-                            "nccl"
-                            if graph[task_idx][
-                                _DAGNodeOperationType.WRITE
-                            ].requires_nccl
-                            else "shm",
-                        )
->>>>>>> ae1743d1
                 continue
             _add_edge(
                 op_node,
@@ -508,20 +493,11 @@
 
     for actor, execution_nodes in actor_to_execution_schedule.items():
         for i, node in enumerate(execution_nodes):
-<<<<<<< HEAD
-            node_viz = node_to_viz[node]
+            node_viz_id = node_to_viz_id[node]
             for out_task_idx, viz_info in node.out_edges.items():
                 label, control_dependency = viz_info
                 out_node = graph[out_task_idx]
-                out_node_repr = node_to_viz[out_node]
-=======
-            node_viz_id = node_to_viz_id[node]
-            for out_edge, viz_info in node.out_edges.items():
-                label, control_dependency = viz_info
-                out_task_idx, out_op_type = out_edge
-                out_node = graph[out_task_idx][out_op_type]
                 out_node_viz_id = node_to_viz_id[out_node]
->>>>>>> ae1743d1
                 color = "blue" if label == "nccl" else "black"
                 style = "dashed" if control_dependency else "solid"
                 dot.edge(
